--- conflicted
+++ resolved
@@ -9,15 +9,9 @@
 #include <iostream>
 #include <vecmem/memory/host_memory_resource.hpp>
 
-<<<<<<< HEAD
 #include "clusterization/component_connection.hpp"
 #include "clusterization/measurement_creation.hpp"
 #include "clusterization/spacepoint_formation.hpp"
-=======
-#include "algorithms/component_connection.hpp"
-#include "algorithms/measurement_creation.hpp"
-#include "algorithms/spacepoint_formation.hpp"
->>>>>>> c644b7cb
 #include "csv/csv_io.hpp"
 #include "edm/cell.hpp"
 #include "edm/cluster.hpp"
@@ -26,8 +20,7 @@
 #include "geometry/pixel_segmentation.hpp"
 #include "omp.h"
 
-int par_run(const std::string &detector_file, const std::string &cells_dir,
-            unsigned int events) {
+    int par_run(const std::string &detector_file, const std::string &cells_dir, unsigned int events) {
     auto env_d_d = std::getenv("TRACCC_TEST_DATA_DIR");
     if (env_d_d == nullptr) {
         throw std::ios_base::failure(
